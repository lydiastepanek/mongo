--- conflicted
+++ resolved
@@ -1304,13 +1304,8 @@
         return loc;
     }
 
-<<<<<<< HEAD
     /* note: if god==true, you may pass in obuf of NULL and then populate the returned DiskLoc 
              after the call -- that will prevent a double buffer copy in some cases (btree.cpp).
-=======
-    /* note: if god==true, you may pass in obuf of NULL and then popular the returned DiskLoc 
-       after the call -- that will prevent a double buffer copy in some cases (btree.cpp).
->>>>>>> 7885b8a7
     */
     DiskLoc DataFileMgr::insert(const char *ns, const void *obuf, int len, bool god, const BSONElement &writeId, bool mayAddIndex) {
         bool wouldAddIndex = false;
