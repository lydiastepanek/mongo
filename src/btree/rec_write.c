--- conflicted
+++ resolved
@@ -3962,12 +3962,6 @@
 	 * the page is clean (that's not quite correct, see the page-modify-set
 	 * function's comment for clarification), we won't race.
 	 */
-<<<<<<< HEAD
-	__wt_cache_dirty_decr(session, page);
-	if (r->upd_skipped ||
-	    !WT_ATOMIC_CAS(mod->write_gen, r->orig_write_gen, 0))
-		__wt_cache_dirty_incr(session, page);
-=======
 	if (!r->upd_skipped) {
 		mod->disk_txn = r->max_txn;
 
@@ -3977,7 +3971,6 @@
 
 	/* Record the most recent transaction ID we have *not* written. */
 	mod->disk_snap_min = session->txn.snap_min;
->>>>>>> 4107ba08
 
 	return (0);
 }
