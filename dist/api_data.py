--- conflicted
+++ resolved
@@ -860,8 +860,7 @@
         if non-empty, checkpoint the list of objects''', type='list'),
 ]),
 
-<<<<<<< HEAD
-'session.snapshot' : Method([
+'WT_SESSION.snapshot' : Method([
     Config('drop', '', r'''
             if non-empty, specifies which snapshots to drop''',
         type='category', subconfig=[
@@ -872,19 +871,12 @@
     Config('name', '', r'''specify a name for the snapshot'''),
 ]),
 
-'connection.add_collator' : Method([]),
-'connection.add_compressor' : Method([]),
-'connection.add_data_source' : Method([]),
-'connection.add_extractor' : Method([]),
-'connection.async_new_op' : Method([
-=======
 'WT_CONNECTION.add_collator' : Method([]),
 'WT_CONNECTION.add_compressor' : Method([]),
 'WT_CONNECTION.add_data_source' : Method([]),
 'WT_CONNECTION.add_encryptor' : Method([]),
 'WT_CONNECTION.add_extractor' : Method([]),
 'WT_CONNECTION.async_new_op' : Method([
->>>>>>> d6d869f4
     Config('append', 'false', r'''
         append the value as a new record, creating a new record
         number key; valid only for operations with record number keys''',
