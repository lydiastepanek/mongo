AAAAA
AAAAAA
AAAAAAAAAA
AAAAAAAAAAAAA
AAAAAAAAAAAAAAAA
AAAAAAAAAAAAAAAAAA
ABCDEFGHIJKLMNOPQRSTUVWXYZ
ABCDEFGHIJKLMNOPQRSTUVWXYZabcdefghijklmnopqrstuvwxyz
ADDR
ADDRs
AJ
API
APIs
ARG
ARGS
ASM
ASYNC
Addr
Ailamaki
Alakuijala
Alloc
Async
Athanassoulis
Athlon
BBBBB
BBBBBB
BBBBBBBBBB
BBBBBBBBBBBBB
BBBBBBBBBBBBBBBB
BBBBBBBBBBBBBBBBBB
BDB
BDB's
BIGENDIAN
BOOL
BSR
BTREE
BUF
BZ
Barack
Bitfield
Bitwise
Brueckner
Bsearch
Btree
Buf
Bzip
CAS
CCCCCCCCCCCCCCCCCC
CELL's
CELLs
CET
CFLAGS
CHECKKEY
CKPT
CMP
CONCAT
CONFIG
COVERITY
CPUs
CRC
CSV
CURSORs
CURSTD
CallsCustDate
Castagnoli
Checkpointing
Checksum
Checksums
CityHash
CloseHandle
Comparator
Config
Coverity
CreateFileMapping
CreateFileMappingW
CreateFileW
Crummey
CustomersPhone
DECL
DECR
DESC
DHANDLE
DIRECTIO
DNE
DOI
DONTNEED
DUPLICATEV
DbCursor
DbEnv
Decrement
Decrypt
<<<<<<< HEAD
DeleteFileA
=======
DeleteFileW
>>>>>>> deeb0f58
EACCES
EAGAIN
EB
EBUSY
EEXIST
EINTR
EINVAL
EMSG
EMail
ENCRYPTOR
ENOENT
ENOMEM
ENOTSUP
EOF
ERET
ESET
ETIME
ETIMEDOUT
EXTLIST
Encryptor
Encryptors
Enqueue
Eron
FALLOC
FALLTHROUGH
FH
FLD
FLSv
FLv
FNV
FORALL
FOREACH
FS
FULLFSYNC
FindClose
FindFirstFile
Fixup
Fk
FlushFileBuffers
Fprintf
FreeBSD
FreeBSD's
FreeLibrary
Fuerst
GCC
GIDs
Gcc
Geoff
GetEnvironmentVariableA
GetFileAttributesEx
GetFileAttributesW
GetFileSizeEx
GetLastError
GetModuleHandleExW
GetProcAddress
Google
HFS
HHHH
HHHHLL
HHHLL
Hendrik
HyperLevelDB
IEC
IEEE
IKEY
IMPL
IMPL's
INCR
INIT
INITIALIZER
INMEM
INSN
INTL
ISA
ITEMs
InitializeCriticalSectionAndSpinCount
Inline
Intra
Ippokratis
Iu
JIRA
JPEG
JSON
Jyrki
KEYFIRST
KV
KVS
Kanowski's
Kounavis
LANGID
LAS
LF
LLLLLL
LLLLLLL
LOGREC
LOGSCAN
LOOKASIDE
LRU
LRVv
LSB
LSM
LSN
LSNs
LTE
LZ
LZO
LeafGreen
LevelDB
Levyx
Llqr
Llqrt
LoadLoad
LockFile
Lookaside
Lookup
MADV
MALLOC
MEM
MEMALIGN
MERCHANTABILITY
METADATA
MONGODB
MRXB
MRXBOPC
MSVC
MULTI
MULTIBLOCK
MUTEX
Manos
MapViewOfFile
Marsaglia's
Mellor
Memrata
Metadata
Mewhort
Mitzenmacher
MongoDB
MoveFile
MoveFileW
Multi
MultiByteToWideChar
Multithreaded
Mutex
MySecret
NEEDKEY
NEEDVALUE
NOLL
NOLOCK
NONINFRINGEMENT
NOTFOUND
NOTREACHED
NOVALUE
NUL
NUM
NetBSD
NoAddr
Noll
Nul
OOB
OPTYPE
OUTBUFF
OVFL
ObWgfvgw
Obama
Opcode
Outfmt
PARAM
POSIX
PPC
PREDEFINE
PRIu
PRNG
PTHREAD
PTR
Pandis
Phong
PlatformSDK
Posix
PowerPC
Pre
Preload
Prepend
Qsort
RCS
RDNOLOCK
RDONLY
READONLY
RECNO
REF's
REFs
RET
RHEL
RLE
RLEs
RMW
RNG
RPC
RUNDIR
RXB
Radu
ReadFile
Readonly
Rebalance
RedHat
Redistributions
Resize
RocksDB
SIMD
SLIST
SLVG
SOURCE's
SPINLOCK
SQL
SSHH
SSq
STAILQ
STEC
STRUCT
Scalability
Scalable
Sedgewick
Seigh
SetEndOfFile
SetEndofFile
SetFilePointerEx
Sevii
SiH
Skiplist
SleepConditionVariableCS
Solaris
Spinlock
Spinlocks
Split's
Stoica
StoreLoad
StoreStore
TAILQ
TCMalloc
TESTUTIL
TODO
TORTIOUS
TSO
TXN
TXNC
Timespec
Timestamp
TryCV
TxnID
UDF
UID
UIDs
UINT
ULINE
UNC
URI
URIs
UTF
UltraSparc
Unbuffered
UnixLib
UnlockFile
Unmap
UnmapViewOfFile
Unmarshall
Unordered
Uryyb
VARCHAR
VLDB
VMSG
VR
VX
Vc
Vfprintf
Vigenere
Vixie
Vo
VxWorks
WAL
WILLNEED
WIREDTIGER
WRLSN
WRNOLOCK
WaitForSingleObject
WakeAllConditionVariable
Wconditional
WeakHashLen
Werror
Wformat
WideCharToMultiByte
WinNT
WiredTiger
WiredTiger's
WiredTigerCheckpoint
WiredTigerException
WiredTigerInit
WiredTigerLAS
WiredTigerLog
WiredTigerPreplog
WiredTigerTmplog
WiredTigerTxn
WithSeeds
WriteFile
Wuninitialized
Wunused
XP
abcdef
abcdefghijklmnopqrstuvwxyz
addl
addr
af
agc
alfred
alloc
allocator
allocators
allocfile
allocsize
amd
ao
ap
api
arg
argc
args
argv
asm
async
asyncopp
asyncops
atomicity
autocommit
autoconf
automake
bInheritHandle
bal
basecfg
basho
bcr
bdb
beginthreadex
bigram
binutils
bitcnt
bitfield
bitfields
bitpos
bitstring
bitwise
blk
bm
bnd
bool
boolean
br
breakpoint
bswap
bt
btcur
btmem
btree
btrees
buf
bufsz
bugfix
bugfixes
builtin
builtins
bytelock
bytestring
byteswap
byvalue
bzCompressEnd
bzCompressInit
bzDecompress
bzDecompressEnd
bzDecompressInit
bzalloc
bzfree
bzip
call's
calloc
cas
catfmt
cb
ccr
cd
centric
cfg
cfkos
change's
changelog
chdir
checkfmt
checkpointed
checkpointer
checkpointing
checksum
checksums
children's
chk
chmod
chongo
cip
cjoin
ckpt
ckptfrag
ckptlist
cksum
cloexec
closedir
clsm
cmd
cmp
cnt
colcheck
colgroup
colgroups
collatorp
comparator
comparep
compat
concat
cond
conf
confchk
config
conn
connectionp
const
constantp
consts
cookiep
copydoc
copyin
copyout
countp
cp
cpuid
crc
create's
crypto
cryptobad
csv
ctime
ctype
curbackup
curbulk
curconfig
curdump
curextract
curfile
curindex
curjoin
curlog
curmetadata
cursoring
cursorp
curstat
curtable
cust
customp
cv
cx
cxa
dT
data's
database's
datalen
datasets
datasource
datastore
dbc
dbs
dcalloc
decile
deciles
decl
decr
decrement
decrementing
decrypt
decrypted
decrypting
decrypts
deflateCopy
deflateEnd
deflateInit
defno
del
dequeue
dequeued
der
dereference
desc
designator
dest
destSize
dev
dh
dhandle
dhandles
difftime
dir
dirlist
disjunction
dlclose
dlh
dll
dlopen
dlsym
dmalloc
dmsg
doxgen
doxygen
drealloc
ds
dsb
dsk
dsrc
dst
dstlen
dstrdup
dstrndup
dsync
dumpcmp
dumpfile
dup
eg
emp
encodings
encryptor
encryptors
endian
english
enqueue
enqueued
env
eof
eq
equalp
errhandler
errno
errx
esc
eventv
evictable
evictserver
exactp
exe
execop
existp
extern
extlist
fadvise
fallocate
fblocks
fc
fclose
fcntl
fd
fdatasync
fdopen
fextend
ffc
fflush
ffs
fgetc
fgetln
fh
fhandle
filefrag
filehandle
fileid
filename
filenames
fileop
fileops
filesize
filesystem
filesystems
fillms
firstfit
fixup
floatnum
fmt
fmterr
fnv
foc
fopen
formatmessage
fp
fprintf
free'd
fs
fscanf
fstat
fstream
fsync
fsyncLock
fsyncs
ftruncate
func
gcc
gdb
ge
getc
getenv
getlasterror
getline
getone
getones
getopt
getraw
gettime
gettimeofday
getv
github
gobare
goesc
gostring
gostruct
goutf
gt
handleops
handlep
hashval
havesize
hdr
highjack
hotbackup
hselasky
html
huffman
hval
hw
iS
iSh
ibackup
icount
idx
ifdef
ifdef's
iiSii
iiii
iiu
ikey
im
impl
incase
incr
incrementals
incrementing
indices
indirects
indx
infeasible
inflateInit
infmt
init
initializers
initn
initsize
initval
inline
inmem
inmemory
insertK
insertV
inserters
instantiation
intl
intnum
intpack
intptr
intrin
inuse
io
ip
isalnum
isalpha
iscntrl
isdigit
isgraph
islocked
islower
ispo
isprint
ispunct
isrc
isspace
isupper
isxdigit
iter
iteratively
jnr
jrx
json
kb
kbits
keycmp
keyid
keyv
kv
kvraw
kvs
kvsbdb
lang
las
latencies
lbrace
lbracket
ld
le
len
lengthp
lenp
level's
leveldb
lex
lexicographically
lf
lfence
libdatasource
libs
libtool
libwiredtiger
llll
llu
loadtext
localTime
localtime
logf
logmgr
lognum
logread
logrec
logsize
logtest
lookaside
lookup
lookups
lossy
lr
lrt
lru
lseek
lsm
lsn
lsnappy
lt
lu
lwsync
lz
lzo
madvise
majorp
malloc
marshall
marshalled
maxcpu
maxdbs
mbll
mbss
mem
memalign
membar
memcpy
memget
memmove
memset
memsize
metaconf
metadata
metadata's
metafile
mfence
minorp
mkdir
mmap
mmrand
mnt
msecs
msg
msvc
multi
multiblock
multicore
multiprocess
multisocket
multithreaded
munmap
mutex
mutexes
mytable
mytxn
namespace
namespaces
nbits
nchunks
nclr
nd
negint
newbar
newfile
newuri
nextprev
nfilename
nhex
nlpo
nocase
noclear
nocrypto
nolock
nonliteral
noop
nop
noraw
notfound
notsup
notused
nowait
nset
nsnap
nul
nuls
numSymbols
numbare
offpage
ok
ondisk
onint
online
onpage
oo
opcode
opendir
openfile
optimizations
optype
ori
os
osfhandle
other's
ovfl
ownp
pR
packv
pagesize
parens
pareto
parserp
patchp
pathname
pathnames
pclose
pcpu
perf
pfx
popen
poptable
popthreads
portably
pos
posint
posix
postsize
powerpc
pragmas
pre
pread
prealloc
preload
preloaded
prepend
prepended
prepending
presize
presync
primary's
printf
printlog
priv
progname
ps
psp
pthread
ptr
ptrdiff
pushms
putK
putV
pv
pvA
pwrite
py
qdown
qrrSS
qsort
quartile
qup
rN
rS
rb
rbrace
rbracket
rdonly
rduppo
readlock
readonly
readunlock
realloc
rebalance
rebalanced
rebalancing
recno
recnos
reconfig
reconfiguring
recsize
rectype
recurse
refp
regionp
reinitialization
relocked
resize
resizing
ret
retp
revint
rf
rle
rmw
rng
rocksdb
rotN
rotn
rp
rpc
run's
runtime
rwlock
sH
sHQ
scalability
sched
scr
sd
secretkey
sed
sessionp
setkv
setstr
setv
setvbuf
sfence
sii
sizeof
sizep
sizev
skiplist
skiplists
slotsp
slvg
snaplen
snapsort
snprintf
sp
spinlock
spinlocks
sprintf
src
srch
ssize
startup
statlog
stderr
stdin
stdout
stepp
str
strcmp
strdup
strerror
strftime
strget
strlen
strncpy
strndup
strtok
strtoll
strtouq
struct
structs
su
subdirectory
subgetraw
subgets
subinit
sublicense
subtree
sunique
superset
sw
sy
sys
sz
t's
tV
tablename
tcbench
td
tempdir
testutil
th
tid
timestamp
tmp
tokenizer
toklen
tokname
tokstart
toktype
tolower
totalsec
toupper
transactional
transactionally
trecno
trk
trk's
trunc
trylock
tupdate
tvalue
txn
txnc
txnid
txnmin
txt
typedef
uB
uS
uint
uintmax
unbare
unbuffered
uncompressing
uncompresssed
undef
unencrypted
unesc
unescape
unescaped
unicode
uninstantiated
unistd
unlink
unlinked
unmap
unmarshall
unmarshalled
unmerged
unmodify
unordered
unpackv
unpadded
unreferenced
unregister
unsized
unterminated
untyped
upd
update's
upg
uri
uri's
uris
usecs
usedp
userbad
usercfg
usr
utf
util
uu
vN
vW
va
valgrind
valuep
valuev
vanishingly
variable's
vectorized
versa
vfprintf
vm
vpack
vprintf
vrfy
vsize
vsnprintf
vtype
vunpack
vw
vxr
waitpid
walk's
warmup
wb
wiredTiger
wiredtiger
workFactor
wrapup
writeable
writelock
writeunlock
wrlock
wrlsn
ws
wtbench
wti
wtperf
wts
wtstats
xF
xff
xxxx
xxxxx
xxxxxx
zalloc
zfree
zlib
zu<|MERGE_RESOLUTION|>--- conflicted
+++ resolved
@@ -89,11 +89,7 @@
 DbEnv
 Decrement
 Decrypt
-<<<<<<< HEAD
-DeleteFileA
-=======
 DeleteFileW
->>>>>>> deeb0f58
 EACCES
 EAGAIN
 EB
